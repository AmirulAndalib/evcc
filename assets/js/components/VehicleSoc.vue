<template>
	<div class="vehicle-soc">
		<div class="progress">
			<div
				v-if="connected || parked"
				class="progress-bar"
				role="progressbar"
				:class="{
					[progressColor]: true,
					'progress-bar-striped': charging,
					'progress-bar-animated': charging,
				}"
				:style="{ width: `${vehicleSoCDisplayWidth}%` }"
			></div>
			<div
				v-if="remainingSoCWidth > 0 && enabled && connected"
				class="progress-bar bg-muted"
				role="progressbar"
				:class="progressColor"
				:style="{ width: `${remainingSoCWidth}%`, transition: 'none' }"
			></div>
		</div>
		<div class="target">
<<<<<<< HEAD
			<div
				class="target-label d-flex align-items-center justify-content-center"
				:style="{ left: `${visibleTargetSoC}%` }"
			></div>
=======
>>>>>>> 76358b3e
			<input
				v-if="vehiclePresent && (connected || parked)"
				type="range"
				min="0"
				max="100"
				step="5"
				:value="visibleTargetSoC"
				class="target-slider"
				@mousedown="changeTargetSoCStart"
				@touchstart="changeTargetSoCStart"
				@input="movedTargetSoC"
				@mouseup="changeTargetSoCEnd"
				@touchend="changeTargetSoCEnd"
			/>
		</div>
	</div>
</template>

<script>
export default {
	name: "VehicleSoc",
	props: {
		connected: Boolean,
		vehiclePresent: Boolean,
		vehicleSoC: Number,
		enabled: Boolean,
		charging: Boolean,
		minSoC: Number,
		targetSoC: Number,
		parked: Boolean,
	},
	emits: ["target-soc-drag", "target-soc-updated"],
	data: function () {
		return {
			selectedTargetSoC: null,
			interactionStartScreenY: null,
		};
	},
	computed: {
		vehicleSoCDisplayWidth: function () {
			if (this.vehiclePresent && this.vehicleSoC >= 0) {
				return this.vehicleSoC;
			}
			return 100;
		},
		progressColor: function () {
			if (this.minSoCActive) {
				return "bg-danger";
			}
			return "bg-primary";
		},
		minSoCActive: function () {
			return this.minSoC > 0 && this.vehicleSoC < this.minSoC;
		},
		remainingSoCWidth: function () {
			if (this.vehicleSoCDisplayWidth === 100) {
				return null;
			}
			if (this.minSoCActive) {
				return this.minSoC - this.vehicleSoC;
			}
			if (this.visibleTargetSoC > this.vehicleSoC) {
				return this.visibleTargetSoC - this.vehicleSoC;
			}
			return null;
		},
		visibleTargetSoC: function () {
			return Number(this.selectedTargetSoC || this.targetSoC);
		},
	},
	watch: {
		targetSoC: function () {
			this.selectedTargetSoC = this.targetSoC;
		},
	},
	methods: {
		changeTargetSoCStart: function (e) {
			e.stopPropagation();
		},
		changeTargetSoCEnd: function (e) {
			// value changed
			if (e.target.value !== this.targetSoC) {
				this.$emit("target-soc-updated", e.target.value);
			}
		},
		movedTargetSoC: function (e) {
			e.stopPropagation();
			const minTargetSoC = 20;
			if (e.target.value < minTargetSoC) {
				e.target.value = minTargetSoC;
				this.selectedTargetSoC = e.target.value;
				e.preventDefault();
				return false;
			}
			this.selectedTargetSoC = e.target.value;

			this.$emit("target-soc-drag", this.selectedTargetSoC);
			return true;
		},
	},
};
</script>
<style scoped>
.vehicle-soc {
	--height: 32px;
	--thumb-overlap: 6px;
	--thumb-width: 12px;
	--label-height: 26px;
	position: relative;
	height: var(--height);
}
.progress {
	height: 100%;
	font-size: 1rem;
}
.progress-bar.bg-muted {
	color: var(--white);
}
.bg-light {
	color: var(--bs-gray-dark);
}
.target-slider {
	-webkit-appearance: none;
	position: absolute;
	top: calc(var(--thumb-overlap) * -1);
	height: calc(100% + 2 * var(--thumb-overlap));
	width: 100%;
	background: transparent;
	pointer-events: none;
}
.target-slider:focus {
	outline: none;
}
/* Note: Safari,Chrome,Blink and Firefox specific styles need to be in separate definitions to work */
.target-slider::-webkit-slider-runnable-track {
	position: relative;
	background: transparent;
	border: none;
	height: 100%;
	cursor: auto;
}
.target-slider::-moz-range-track {
	background: transparent;
	border: none;
	height: 100%;
	cursor: auto;
}
.target-slider::-webkit-slider-thumb {
	-webkit-appearance: none;
	position: relative;
	margin-left: var(--thumb-width) / 2;
	height: 100%;
	width: var(--thumb-width);
	background-color: var(--evcc-dark-green);
	cursor: grab;
	border: none;
	opacity: 1;
	border-radius: var(--thumb-overlap);
	box-shadow: 0 0 6px var(--bs-gray-dark);
<<<<<<< HEAD
=======
	pointer-events: auto;
>>>>>>> 76358b3e
}
.target-slider::-moz-range-thumb {
	position: relative;
	height: 100%;
	width: var(--thumb-width);
	background-color: var(--evcc-dark-green);
	cursor: grab;
	border: none;
	opacity: 1;
	border-radius: var(--thumb-overlap);
	box-shadow: 0 0 6px var(--bs-gray-dark);
<<<<<<< HEAD
=======
	pointer-events: auto;
>>>>>>> 76358b3e
}
</style><|MERGE_RESOLUTION|>--- conflicted
+++ resolved
@@ -21,13 +21,6 @@
 			></div>
 		</div>
 		<div class="target">
-<<<<<<< HEAD
-			<div
-				class="target-label d-flex align-items-center justify-content-center"
-				:style="{ left: `${visibleTargetSoC}%` }"
-			></div>
-=======
->>>>>>> 76358b3e
 			<input
 				v-if="vehiclePresent && (connected || parked)"
 				type="range"
@@ -187,10 +180,7 @@
 	opacity: 1;
 	border-radius: var(--thumb-overlap);
 	box-shadow: 0 0 6px var(--bs-gray-dark);
-<<<<<<< HEAD
-=======
 	pointer-events: auto;
->>>>>>> 76358b3e
 }
 .target-slider::-moz-range-thumb {
 	position: relative;
@@ -202,9 +192,6 @@
 	opacity: 1;
 	border-radius: var(--thumb-overlap);
 	box-shadow: 0 0 6px var(--bs-gray-dark);
-<<<<<<< HEAD
-=======
 	pointer-events: auto;
->>>>>>> 76358b3e
 }
 </style>