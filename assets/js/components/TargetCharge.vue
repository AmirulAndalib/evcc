--- conflicted
+++ resolved
@@ -1,16 +1,9 @@
 <template>
 	<div>
-<<<<<<< HEAD
-		<LabelAndValue class="flex-grow-1" :label="$t('main.targetCharge.title')">
-			<button
-				class="btn btn-link p-0 value"
-				:class="buttonIsEnabled ? 'text-white' : 'text-gray'"
-=======
 		<LabelAndValue class="flex-grow-1" :label="$t('main.targetCharge.title')" on-dark>
 			<button
 				class="btn btn-link p-0 value text-end"
 				:class="buttonIsEnabled ? 'text-white' : 'text-gray-light'"
->>>>>>> 76358b3e
 				data-bs-toggle="modal"
 				:data-bs-target="`#${modalId}`"
 			>
@@ -260,11 +253,7 @@
 	font-size: 18px;
 	line-height: 1.2;
 	border: none;
-<<<<<<< HEAD
-	transition: color 500ms linear;
-=======
 	transition: color var(--evcc-transition-medium) linear;
->>>>>>> 76358b3e
 }
 .value:hover {
 	color: var(--bs-color-white);
