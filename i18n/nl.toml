--- conflicted
+++ resolved
@@ -13,20 +13,11 @@
 dark = "Design: donker"
 
 [footer.version]
-<<<<<<< HEAD
-availableLong = "update beschikbaar"
-modalTitle = "Update beschikbaar"
-modalUpdateStarted = "Evcc zal herstarten na de update."
-modalInstalledVersion = "Huidige versie"
-modalNoReleaseNotes = "Geen release notes beschikbaar. Meer informatie over de nieuwe versie vind je hier:"
-=======
-availableShort = "intall"
 availableLong = "nieuwe versie beschikbaar"
 modalTitle = "Nieuwe versie beschikbaar"
 modalUpdateStarted = "Starten van de nieuwe versie van evcc..."
 modalInstalledVersion = "Geïnstalleerde versie"
 modalNoReleaseNotes = "Geen release notes beschikbaar. Meer info over de nieuwe versie:"
->>>>>>> 804e29f3
 modalCancel = "Annuleer"
 modalUpdate = "Install"
 modalUpdateNow = "Nu installeren"
@@ -74,7 +65,7 @@
 confetti = "Klaar voor confetti?"
 supportUs = "Onze missie is om van zonne-energie de norm te maken. Help evcc door te betalen wat het je waard is."
 sticker = "... of evcc stickers?"
-confettiPromise = "Je krijgt stickers en digitale confetti ;)" ;)"  ;)"
+confettiPromise = "Je krijgt stickers en digitale confetti"
 becomeSponsor = "Word sponsor"
 
 [notifications]
@@ -112,7 +103,7 @@
 remaining = "Resterend"
 
 [main.loadpointSettings]
-title = "Instellingen „{0}”"
+title = "Instellingen {0}"
 vehicle = "Voertuig"
 currents = "Laadstroom"
 default = "standaard"
@@ -219,14 +210,13 @@
 identifier = "ID"
 chargedenergy = "Energie (kWh)"
 meterstart = "Meter start (kWh)"
-meterstop = "Meter stop (kwh)
+meterstop = "Meter stop (kwh)"
 created = "Gestart"
 finished = "Beëindigd"
 
 [offline]
 message = "Niet verbonden met een server."
 reload = "Opnieuw laden?"
-
 
 [settings]
 title = "Instellingen"
