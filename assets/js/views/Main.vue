<template>
	<div>
<<<<<<< HEAD
		<Site v-if="configured" :notifications="notifications" v-bind="state"></Site>
=======
		<Site
			v-if="configured"
			:notifications="notifications"
			:offline="offline"
			v-bind="state"
		></Site>
>>>>>>> 76358b3e
		<div v-else class="container">
			<div class="row py-5">
				<div class="col12">
					<p class="h1 pt-5 pb-2 border-bottom">Willkommen bei evcc</p>
					<p class="lead pt-2">
						<b>evcc</b> ist dient zur flexiblen Ladesteuerung von Elektrofahrzeugen.
					</p>
					<p class="pt-2">
						Es sieht aus, als wäre Dein <b>evcc</b> noch nicht konfiguriert. Um
						<b>evcc</b> zu konfigurieren sind die folgenden Schritte notwendig:
					</p>
					<ol class="pt-2">
						<li>
							Erzeugen einer Konfigurationsdatei mit Namen
							<code>evcc.yaml</code>. Die Standardkonfiguration
							<code>evcc.dist.yaml</code> kann dafür als Vorlage dienen (<a
								href="https://github.com/evcc-io/evcc/blob/master/evcc.dist.yaml"
								>Download</a
							>).
						</li>
						<li>Konfiguration der Wallbox als <code>chargers</code>.</li>
						<li>
							Konfiguration des EVU Zählers und evtl. weiterer Zähler unter
							<code>meters</code>.
						</li>
						<li>
							Konfiguration des Netzanschlusses unter
							<code>site</code>. In einer Site wird der Netzanschluss mit dem
							konfigurierten EVU Zähler (<code>meter</code>) verbunden.
						</li>
						<li>
							Konfiguration eines Ladepunktes unter
							<code>loadpoints</code>. In einem Ladepunkt wird die konfigurierte
							Wallbox (<code>charger</code>) mit dem Ladepunkt verbunden.
						</li>
						<li>
							Start von <b>evcc</b> mit der neu erstellten Konfiguration:
							<code>evcc -c evcc.yaml</code>
						</li>
					</ol>
					<p>Minimale Beispielkonfiguration für <b>evcc</b>:</p>
					<p>
						<code>
							<pre class="mx-3">
                uri: localhost:7070 # Adresse für UI
                interval: 10s # Regelintervall
                meters:
                - name: evu-zähler
                type: ... # Detailkonfiguration des EVU Zählers
                - name: ladezähler
                type: ... # Detailkonfiguration des Ladezählers (optional)
                chargers:
                - name: wallbox
                type: ... # Detailkonfiguration der Wallbox
                site:
                  title: Home
                  meters:
                  grid: evu-zähler # EVU Zähler
                loadpoints:
                - title: Ladepunkt # ui display name
                  charger: wallbox # charger
                  meters:
                    charge: ladezähler # Ladezählers (optional)
              </pre
							>
						</code>
					</p>
					<p>
						Viel Spass mit <b>evcc</b>! Bei Problemen kannst Du uns auf
						<a href="https://github.com/evcc-io/evcc/issues">GitHub</a>
						erreichen.
					</p>
				</div>
			</div>
		</div>
	</div>
</template>

<script>
import Site from "../components/Site.vue";
import store from "../store";

export default {
	name: "Main",
	components: { Site },
	props: {
		notifications: Array,
<<<<<<< HEAD
=======
		offline: Boolean,
>>>>>>> 76358b3e
	},
	data: function () {
		return store;
	},
	computed: {
		configured: function () {
			const val = window.evcc.configured;
			// for development purposes
			if (val == window.evcc.configured) {
				return true;
			}
			if (!isNaN(parseInt(val)) && parseInt(val) > 0) {
				return true;
			}
			return false;
		},
	},
};
</script><|MERGE_RESOLUTION|>--- conflicted
+++ resolved
@@ -1,15 +1,11 @@
 <template>
 	<div>
-<<<<<<< HEAD
-		<Site v-if="configured" :notifications="notifications" v-bind="state"></Site>
-=======
 		<Site
 			v-if="configured"
 			:notifications="notifications"
 			:offline="offline"
 			v-bind="state"
 		></Site>
->>>>>>> 76358b3e
 		<div v-else class="container">
 			<div class="row py-5">
 				<div class="col12">
@@ -97,10 +93,7 @@
 	components: { Site },
 	props: {
 		notifications: Array,
-<<<<<<< HEAD
-=======
 		offline: Boolean,
->>>>>>> 76358b3e
 	},
 	data: function () {
 		return store;
